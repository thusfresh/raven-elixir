defmodule Raven do
  use GenEvent

  @moduledoc """
  Setup the application environment in your config.

      config :raven,
        dsn: "https://public:secret@app.getsentry.com/1"
        tags: %{
          env: "production"
        }

  Install the Logger backend.

      Logger.add_backend(Raven)
  """

  @type parsed_dsn :: {String.t, String.t, Integer.t}

  ## Server

  def handle_call({:configure, _options}, state) do
    {:ok, :ok, state}
  end

  def handle_event({:error, gl, {Logger, msg, _ts, _md}}, state) when node(gl) == node() do
    capture_exception(msg)
    {:ok, state}
  end

  def handle_event(_data, state) do
    {:ok, state}
  end

  ## Sentry

  defmodule Event do
    defstruct event_id: nil,
              culprit: nil,
              timestamp: nil,
              message: nil,
              tags: %{},
              level: "error",
              platform: "elixir",
              server_name: nil,
              exception: nil,
              stacktrace: %{
                frames: []
              },
              extra: %{}
  end

  @doc """
  Parses a Sentry DSN which is simply a URI.
  """
  @spec parse_dsn!(String.t) :: parsed_dsn
  def parse_dsn!(dsn) do
    # {PROTOCOL}://{PUBLIC_KEY}:{SECRET_KEY}@{HOST}/{PATH}{PROJECT_ID}
    %URI{userinfo: userinfo, host: host, path: path, scheme: protocol} = URI.parse(dsn)
    [public_key, secret_key] = userinfo |> String.split(":", parts: 2)
    {project_id, _} = path |> String.slice(1..-1) |> Integer.parse
    endpoint = "#{protocol}://#{host}/api/#{project_id}/store/"
    {endpoint, public_key, secret_key}
  end

  @sentry_version 5
  quote do
    unquote(@sentry_client "raven-elixir/#{Mix.Project.config[:version]}")
  end

  @doc """
  Generates a Sentry API authorization header.
  """
  @spec authorization_header(String.t, String.t, Integer.t) :: String.t
  def authorization_header(public_key, secret_key, timestamp \\ nil) do
    # X-Sentry-Auth: Sentry sentry_version=5,
    # sentry_client=<client version, arbitrary>,
    # sentry_timestamp=<current timestamp>,
    # sentry_key=<public api key>,
    # sentry_secret=<secret api key>
    timestamp = if timestamp, do: timestamp, else: unix_timestamp
    "Sentry sentry_version=#{@sentry_version}, sentry_client=#{@sentry_client}, sentry_timestamp=#{timestamp}, sentry_key=#{public_key}, sentry_secret=#{secret_key}"
  end

  @doc """
  Parses and submits an exception to Sentry if DSN is setup in application env.
  """
  @spec capture_exception(String.t) :: {:ok, String.t} | :error
  def capture_exception(exception) do
    case Application.get_env(:raven, :dsn) do
      dsn when is_bitstring(dsn) ->
        capture_exception(exception |> transform, dsn |> parse_dsn!)
      _ ->
        :error
    end
  end

  @spec capture_exception(%Event{}, parsed_dsn) :: {:ok, String.t} | :error
  def capture_exception(%Event{message: nil, exception: nil}, _) do
    {:ok, "Unable to parse as exception, ignoring..."}
  end

  def capture_exception(event, {endpoint, public_key, private_key}) do
    body = event |> Poison.encode!
    headers = [
      {"User-Agent", @sentry_client},
      {"X-Sentry-Auth", authorization_header(public_key, private_key)},
    ]
    case :hackney.request(:post, endpoint, headers, body, []) do
      {:ok, 200, _headers, client} ->
        case :hackney.body(client) do
          {:ok, body} -> {:ok, body |> Poison.decode! |> Dict.get("id")}
          _ -> :error
        end
      _ -> :error
    end
  end

  ## Transformers

  @doc """
  Transforms a exception string to a Sentry event.
  """
  @spec transform(String.t) :: %Event{}
  def transform(stacktrace) do
    transform(stacktrace |> :erlang.iolist_to_binary |> String.split("\n"), %Event{})
  end

  @spec transform([String.t], %Event{}) :: %Event{}
  def transform(["Error in process " <> _ = message|t], state) do
    transform(t, %{state | message: message})
  end

  @spec transform([String.t], %Event{}) :: %Event{}
  def transform(["Last message: " <> last_message|t], state) do
    transform(t, put_in(state.extra, Map.put_new(state.extra, :last_message, last_message)))
  end

  @spec transform([String.t], %Event{}) :: %Event{}
  def transform(["State: " <> last_state|t], state) do
    transform(t, put_in(state.extra, Map.put_new(state.extra, :state, last_state)))
  end

  @spec transform([String.t], %Event{}) :: %Event{}
  def transform(["Function: " <> function|t], state) do
    transform(t, put_in(state.extra, Map.put_new(state.extra, :function, function)))
  end

  @spec transform([String.t], %Event{}) :: %Event{}
  def transform(["Request: " <> args|t], state) do
    transform(t, put_in(state.extra, Map.put_new(state.extra, :request, args)))
  end

  @spec transform([String.t], %Event{}) :: %Event{}
  def transform(["Server: " <> args|t], state) do
    transform(t, put_in(state.extra, Map.put_new(state.extra, :server, args)))
  end

  @spec transform([String.t], %Event{}) :: %Event{}
  def transform(["Service: " <> args|t], state) do
    transform(t, put_in(state.extra, Map.put_new(state.extra, :service, args)))
  end

  @spec transform([String.t], %Event{}) :: %Event{}
  def transform(["Operation: " <> args|t], state) do
    transform(t, put_in(state.extra, Map.put_new(state.extra, :operation, args)))
  end

  @spec transform([String.t], %Event{}) :: %Event{}
  def transform(["Arguments: " <> args|t], state) do
    transform(t, put_in(state.extra, Map.put_new(state.extra, :arguments, args)))
  end

  @spec transform([String.t], %Event{}) :: %Event{}
  def transform(["Context: " <> args|t], state) do
    transform(t, put_in(state.extra, Map.put_new(state.extra, :context, args)))
  end

  @spec transform([String.t], %Event{}) :: %Event{}
  def transform(["Startup: " <> args|t], state) do
    transform(t, put_in(state.extra, Map.put_new(state.extra, :startup, args)))
  end

  @spec transform([String.t], %Event{}) :: %Event{}
  def transform(["Id: " <> args|t], state) do
    transform(t, put_in(state.extra, Map.put_new(state.extra, :id, args)))
  end

  @spec transform([String.t], %Event{}) :: %Event{}
  def transform(["    Args: " <> args|t], state) do
    transform(t, put_in(state.extra, Map.put_new(state.extra, :args, args)))
  end

  @spec transform([String.t], %Event{}) :: %Event{}
  def transform(["    ** " <> message|t], state) do
    transform_first_stacktrace_line([message|t], state)
  end

  @spec transform([String.t], %Event{}) :: %Event{}
  def transform(["** " <> message|t], state) do
    transform_first_stacktrace_line([message|t], state)
  end

  @spec transform([String.t], %Event{}) :: %Event{}
  def transform(["        " <> frame|t], state) do
    transform_stacktrace_line([frame|t], state)
  end

  @spec transform([String.t], %Event{}) :: %Event{}
  def transform(["    " <> frame|t], state) do
    transform_stacktrace_line([frame|t], state)
  end

  @spec transform([String.t], %Event{}) :: %Event{}
  def transform([_|t], state) do
    transform(t, state)
  end

  @spec transform([String.t], %Event{}) :: %Event{}
  def transform([], state) do
    %{state |
      event_id: UUID.uuid4(:hex),
      timestamp: iso8601_timestamp,
      tags: Application.get_env(:raven, :tags, %{}),
      server_name: :net_adm.localhost |> to_string}
  end

  @spec transform(any, %Event{}) :: %Event{}
  def transform(_, state) do
    # TODO: maybe do something with this?
    state
  end

  ## Private

  defp transform_first_stacktrace_line([message|t], state) do
    case Regex.run(~r/^\((.+?)\) (.+)$/, message) do
      nil -> transform(t, state)
      [_, type, value] ->
        transform(t, %{state | message: message,
                               exception: [%{type: type, value: value}]})
    end
  end

  defp transform_stacktrace_line([frame|t], state) do
    case Regex.run(~r/^(\((.+?)\) )?(.+?):(\d+): (.+)$/, frame) do
      nil ->
        transform(t, state)
      [_, _, filename, lineno, function] ->
        transform_stacktrace_line(:unknown, filename, lineno, function, t, state)
      [_, _, app, filename, lineno, function] ->
        transform_stacktrace_line(app, filename, lineno, function, t, state)
    end
  end

<<<<<<< HEAD
  defp transform_stacktrace_line(app, filename, lineno, function, t, state) do
    unless state.culprit do
      state = %{state | culprit: function}
    end
=======
    state = if state.culprit, do: state, else: %{state | culprit: function}
>>>>>>> b47a520b

    frame = %{
      filename: filename,
      function: function,
      module: nil,
      lineno: String.to_integer(lineno),
      colno: nil,
      abs_path: nil,
      context_line: nil,
      pre_context: nil,
      post_context: nil,
      in_app: not app in ["stdlib", "elixir"],
      vars: %{},
    }
    state = put_in(state.stacktrace.frames, [frame | state.stacktrace.frames])
    transform(t, state)
  end

  @spec unix_timestamp :: Number.t
  defp unix_timestamp do
    {mega, sec, _micro} = :os.timestamp()
    mega * (1000000 + sec)
  end

  @spec unix_timestamp :: String.t
  defp iso8601_timestamp do
    [year, month, day, hour, minute, second] =
      :calendar.universal_time
      |> Tuple.to_list
      |> Enum.map(&Tuple.to_list(&1))
      |> List.flatten
      |> Enum.map(&to_string(&1))
      |> Enum.map(&String.rjust(&1, 2, ?0))
    "#{year}-#{month}-#{day}T#{hour}:#{minute}:#{second}"
  end
end<|MERGE_RESOLUTION|>--- conflicted
+++ resolved
@@ -253,14 +253,8 @@
     end
   end
 
-<<<<<<< HEAD
   defp transform_stacktrace_line(app, filename, lineno, function, t, state) do
-    unless state.culprit do
-      state = %{state | culprit: function}
-    end
-=======
     state = if state.culprit, do: state, else: %{state | culprit: function}
->>>>>>> b47a520b
 
     frame = %{
       filename: filename,
